module github.com/grafana/xk6-disruptor

go 1.22.7

toolchain go1.22.9

require (
	github.com/docker/docker v27.3.1+incompatible
	github.com/docker/go-connections v0.5.0
	github.com/florianl/go-nfqueue v1.3.2
	github.com/google/go-cmp v0.6.0
	github.com/google/gopacket v1.1.19
	github.com/grafana/sobek v0.0.0-20241024150027-d91f02b05e9b
	github.com/sirupsen/logrus v1.9.3
	github.com/spf13/cobra v1.8.1
	github.com/testcontainers/testcontainers-go v0.34.0
	go.k6.io/k6 v0.55.0
	k8s.io/api v0.31.2
	k8s.io/apimachinery v0.31.2
	k8s.io/client-go v0.31.2
	sigs.k8s.io/kind v0.25.0
)

require (
	dario.cat/mergo v1.0.0 // indirect
	github.com/AdaLogics/go-fuzz-headers v0.0.0-20230811130428-ced1acdcaa24 // indirect
	github.com/Azure/go-ansiterm v0.0.0-20210617225240-d185dfc1b5a1 // indirect
	github.com/Microsoft/go-winio v0.6.2 // indirect
	github.com/bufbuild/protocompile v0.14.1 // indirect
	github.com/cenkalti/backoff/v4 v4.3.0 // indirect
	github.com/containerd/log v0.1.0 // indirect
	github.com/containerd/platforms v0.2.1 // indirect
	github.com/cpuguy83/dockercfg v0.3.2 // indirect
	github.com/distribution/reference v0.6.0 // indirect
	github.com/docker/go-units v0.5.0 // indirect
	github.com/dop251/goja v0.0.0-20240610225006-393f6d42497b // indirect
	github.com/emicklei/go-restful/v3 v3.11.0 // indirect
	github.com/evanw/esbuild v0.21.2 // indirect
	github.com/felixge/httpsnoop v1.0.4 // indirect
	github.com/fsnotify/fsnotify v1.6.0 // indirect
	github.com/fxamacker/cbor/v2 v2.7.0 // indirect
	github.com/go-logr/stdr v1.2.2 // indirect
	github.com/go-ole/go-ole v1.2.6 // indirect
	github.com/google/gnostic-models v0.6.8 // indirect
	github.com/google/pprof v0.0.0-20240525223248-4bfdf5a9a2af // indirect
	github.com/google/safetext v0.0.0-20220905092116-b49f7bc46da2 // indirect
	github.com/gorilla/websocket v1.5.3 // indirect
	github.com/grpc-ecosystem/grpc-gateway/v2 v2.22.0 // indirect
	github.com/josharian/native v1.1.0 // indirect
	github.com/klauspost/compress v1.17.11 // indirect
	github.com/lufia/plan9stats v0.0.0-20211012122336-39d0f177ccd0 // indirect
	github.com/magiconair/properties v1.8.7 // indirect
	github.com/mdlayher/netlink v1.7.2 // indirect
	github.com/mdlayher/socket v0.4.1 // indirect
	github.com/moby/docker-image-spec v1.3.1 // indirect
	github.com/moby/patternmatcher v0.6.0 // indirect
	github.com/moby/sys/sequential v0.5.0 // indirect
	github.com/moby/sys/user v0.3.0 // indirect
	github.com/moby/sys/userns v0.1.0 // indirect
	github.com/moby/term v0.5.0 // indirect
	github.com/morikuni/aec v1.0.0 // indirect
	github.com/mstoykov/k6-taskqueue-lib v0.1.0 // indirect
	github.com/mxk/go-flowrate v0.0.0-20140419014527-cca7078d478f // indirect
	github.com/onsi/ginkgo v1.16.5 // indirect
	github.com/opencontainers/go-digest v1.0.0 // indirect
	github.com/opencontainers/image-spec v1.1.0 // indirect
	github.com/pmezard/go-difflib v1.0.1-0.20181226105442-5d4384ee4fb2 // indirect
	github.com/power-devops/perfstat v0.0.0-20210106213030-5aafc221ea8c // indirect
	github.com/shirou/gopsutil/v3 v3.23.12 // indirect
	github.com/shoenig/go-m1cpu v0.1.6 // indirect
	github.com/stretchr/testify v1.9.0 // indirect
	github.com/tklauser/go-sysconf v0.3.12 // indirect
	github.com/tklauser/numcpus v0.6.1 // indirect
	github.com/x448/float16 v0.8.4 // indirect
	github.com/yusufpapurcu/wmi v1.2.3 // indirect
	go.opentelemetry.io/contrib/instrumentation/net/http/otelhttp v0.57.0 // indirect
	go.opentelemetry.io/otel v1.32.0 // indirect
	go.opentelemetry.io/otel/exporters/otlp/otlptrace v1.29.0 // indirect
	go.opentelemetry.io/otel/exporters/otlp/otlptrace/otlptracegrpc v1.29.0 // indirect
	go.opentelemetry.io/otel/exporters/otlp/otlptrace/otlptracehttp v1.29.0 // indirect
	go.opentelemetry.io/otel/metric v1.32.0 // indirect
	go.opentelemetry.io/otel/sdk v1.29.0 // indirect
	go.opentelemetry.io/otel/trace v1.32.0 // indirect
	go.opentelemetry.io/proto/otlp v1.3.1 // indirect
	golang.org/x/crypto v0.28.0 // indirect
	golang.org/x/sync v0.8.0 // indirect
	google.golang.org/genproto/googleapis/api v0.0.0-20240903143218-8af14fe29dc1 // indirect
	google.golang.org/genproto/googleapis/rpc v0.0.0-20240903143218-8af14fe29dc1 // indirect
	gopkg.in/evanphx/json-patch.v4 v4.12.0 // indirect
)

require (
	github.com/BurntSushi/toml v1.4.0 // indirect
	github.com/alessio/shellescape v1.4.2 // indirect
	github.com/davecgh/go-spew v1.1.2-0.20180830191138-d8f796af33cc // indirect
	github.com/dlclark/regexp2 v1.11.4 // indirect
	github.com/evanphx/json-patch/v5 v5.6.0 // indirect
	github.com/fatih/color v1.18.0 // indirect
	github.com/go-logr/logr v1.4.2 // indirect
	github.com/go-openapi/jsonpointer v0.19.6 // indirect
	github.com/go-openapi/jsonreference v0.20.2 // indirect
	github.com/go-openapi/swag v0.22.4 // indirect
	github.com/go-sourcemap/sourcemap v2.1.4+incompatible // indirect
	github.com/gogo/protobuf v1.3.2 // indirect
	github.com/golang/protobuf v1.5.4
	github.com/google/gofuzz v1.2.0 // indirect
	github.com/google/uuid v1.6.0 // indirect
	github.com/imdario/mergo v0.3.15 // indirect
	github.com/inconshreveable/mousetrap v1.1.0 // indirect
	github.com/jhump/protoreflect v1.17.0
	github.com/josharian/intern v1.0.0 // indirect
	github.com/json-iterator/go v1.1.12 // indirect
	github.com/mailru/easyjson v0.7.7 // indirect
	github.com/mattn/go-colorable v0.1.13 // indirect
	github.com/mattn/go-isatty v0.0.20 // indirect
	github.com/moby/spdystream v0.4.0 // indirect
	github.com/modern-go/concurrent v0.0.0-20180306012644-bacd9c7ef1dd // indirect
	github.com/modern-go/reflect2 v1.0.2 // indirect
	github.com/mstoykov/atlas v0.0.0-20220811071828-388f114305dd // indirect
	github.com/munnerz/goautoneg v0.0.0-20191010083416-a7dc8b61c822 // indirect
	github.com/pelletier/go-toml v1.9.5 // indirect
	github.com/pkg/errors v0.9.1 // indirect
	github.com/serenize/snaker v0.0.0-20201027110005-a7ad2135616e // indirect
	github.com/spf13/afero v1.1.2 // indirect
	github.com/spf13/pflag v1.0.5 // indirect
	github.com/testcontainers/testcontainers-go/modules/k3s v0.34.0
	golang.org/x/net v0.30.0 // indirect
	golang.org/x/oauth2 v0.23.0 // indirect
	golang.org/x/sys v0.26.0 // indirect
	golang.org/x/term v0.25.0 // indirect
	golang.org/x/text v0.19.0 // indirect
	golang.org/x/time v0.7.0 // indirect
<<<<<<< HEAD
	google.golang.org/grpc v1.68.0
	google.golang.org/protobuf v1.35.1
=======
	google.golang.org/grpc v1.67.1
	google.golang.org/protobuf v1.35.2
>>>>>>> 37925a56
	gopkg.in/guregu/null.v3 v3.3.0 // indirect
	gopkg.in/inf.v0 v0.9.1 // indirect
	gopkg.in/yaml.v2 v2.4.0 // indirect
	gopkg.in/yaml.v3 v3.0.1 // indirect
	k8s.io/klog/v2 v2.130.1 // indirect
	k8s.io/kube-openapi v0.0.0-20240228011516-70dd3763d340 // indirect
	k8s.io/utils v0.0.0-20240711033017-18e509b52bc8 // indirect
	sigs.k8s.io/json v0.0.0-20221116044647-bc3834ca7abd // indirect
	sigs.k8s.io/structured-merge-diff/v4 v4.4.1 // indirect
	sigs.k8s.io/yaml v1.4.0 // indirect
)<|MERGE_RESOLUTION|>--- conflicted
+++ resolved
@@ -130,13 +130,8 @@
 	golang.org/x/term v0.25.0 // indirect
 	golang.org/x/text v0.19.0 // indirect
 	golang.org/x/time v0.7.0 // indirect
-<<<<<<< HEAD
 	google.golang.org/grpc v1.68.0
-	google.golang.org/protobuf v1.35.1
-=======
-	google.golang.org/grpc v1.67.1
 	google.golang.org/protobuf v1.35.2
->>>>>>> 37925a56
 	gopkg.in/guregu/null.v3 v3.3.0 // indirect
 	gopkg.in/inf.v0 v0.9.1 // indirect
 	gopkg.in/yaml.v2 v2.4.0 // indirect
