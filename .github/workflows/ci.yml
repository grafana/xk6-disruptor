--- conflicted
+++ resolved
@@ -28,13 +28,6 @@
         run: |
           K6_VERSION=$(cat go.mod | grep "go.k6.io/k6" | cut -d' ' -f 2)
           echo "K6_VERSION=$K6_VERSION" >> $GITHUB_ENV
-<<<<<<< HEAD
-=======
-      - name: Checkout code
-        uses: actions/checkout@v4
-        with:
-          persist-credentials: false
->>>>>>> cf6f2d23
       - name: Install Go
         uses: actions/setup-go@v5
         with:
@@ -58,13 +51,6 @@
         run: |
             K6_VERSION=$(cat go.mod | grep "go.k6.io/k6" | cut -d' ' -f 2)
             echo "K6_VERSION=$K6_VERSION" >> $GITHUB_ENV
-<<<<<<< HEAD
-=======
-      - name: Checkout code
-        uses: actions/checkout@v4
-        with:
-          persist-credentials: false
->>>>>>> cf6f2d23
       - name: Build with xk6
         env:
           K6_VERSION: ${{ env.K6_VERSION }}
